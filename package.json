{
  "name": "@fatlama/secrets-mapper",
  "version": "1.0.0",
  "main": "dist/index.js",
  "types": "dist/index.d.ts",
  "repository": "github.com/fatlama/secrets-mapper-js",
  "author": "Fat Llama",
<<<<<<< HEAD
  "license": "MIT",
=======
  "license": "UNLICENSED",
  "bin": {
    "secrets-mapper": "./bin/secrets-mapper"
  },
>>>>>>> a35e4f6f
  "files": [
    "bin/secrets-mapper",
    "dist/**/*"
  ],
  "scripts": {
    "build": "tsc",
    "clean": "rm -rf dist coverage tsconfig.tsbuildinfo .eslintcache",
    "format": "prettier --parser typescript --write src/**/*.ts",
    "lint": "tsc --noEmit && eslint --cache --ext .ts src",
    "release": "yarn clean && yarn build && yarn test && yarn lint",
    "test": "jest"
  },
  "dependencies": {
    "@fatlama/secrets-fetcher": "^1.2.0",
    "minimist": "^1.2.0",
    "shell-escape": "^0.2.0"
  },
  "devDependencies": {
    "@fatlama/eslint-config-base": "^1.1.0",
    "@fatlama/eslint-config-typescript": "^1.1.0",
    "@types/jest": "^24.0.13",
    "@types/minimist": "^1.2.0",
    "@types/node": "^12.7.1",
    "@types/shell-escape": "^0.2.0",
    "@typescript-eslint/eslint-plugin": "^1.9.0",
    "@typescript-eslint/parser": "^1.9.0",
    "codecov": "^3.5.0",
    "eslint": "^5.16.0",
    "eslint-config-prettier": "^4.3.0",
    "eslint-config-standard": "^12.0.0",
    "eslint-import-resolver-typescript": "^1.1.1",
    "eslint-plugin-eslint-comments": "^3.1.1",
    "eslint-plugin-import": "^2.17.3",
    "eslint-plugin-node": "^9.1.0",
    "eslint-plugin-prettier": "^3.1.0",
    "eslint-plugin-promise": "^4.1.1",
    "eslint-plugin-standard": "^4.0.0",
    "eslint-plugin-unicorn": "^8.0.2",
    "jest": "^24.8.0",
    "prettier": "^1.17.1",
    "standard": "^12.0.1",
    "ts-jest": "^24.0.2",
    "typescript": "^3.4.5"
  },
  "jest": {
    "coverageDirectory": "./coverage/",
    "collectCoverage": true,
    "collectCoverageFrom": [
      "**/*.ts"
    ],
    "transform": {
      ".ts$": "ts-jest"
    },
    "testEnvironment": "node",
    "testRegex": ".*\\.test\\.ts$",
    "moduleFileExtensions": [
      "ts",
      "js",
      "json",
      "node"
    ]
  }
}<|MERGE_RESOLUTION|>--- conflicted
+++ resolved
@@ -5,14 +5,11 @@
   "types": "dist/index.d.ts",
   "repository": "github.com/fatlama/secrets-mapper-js",
   "author": "Fat Llama",
-<<<<<<< HEAD
   "license": "MIT",
-=======
   "license": "UNLICENSED",
   "bin": {
     "secrets-mapper": "./bin/secrets-mapper"
   },
->>>>>>> a35e4f6f
   "files": [
     "bin/secrets-mapper",
     "dist/**/*"
